--- conflicted
+++ resolved
@@ -323,12 +323,6 @@
     dz : 1darray
         Difference between altitude elements
     """
-<<<<<<< HEAD
-
-=======
-    # need at least two values
-    dz = []
->>>>>>> 2774e241
     n_ppi = len(column_z)
     dz = np.zeros(n_ppi)
     
@@ -538,24 +532,9 @@
         # apply C band correction
         if radar_band == "C" and correct_cband_refl:
             reflectivity_dataset[i] = reflectivity_dataset[i] * 1.113 - 3.929
-<<<<<<< HEAD
             hail_refl_correction_description = ("C band hail reflectivity correction applied"
                                                 " from Brook et al. 2023 https://arxiv.org/abs/2306.12016")
-=======
-            hail_refl_correction_description = (
-                "C band hail reflectivity correction applied"
-                " from Brook et al. 2023 https://arxiv.org/abs/2306.12016"
-            )
-        # calc weights for hail kenetic energy
-        reflectivity_weights = (reflectivity_dataset[i] - z_l) / (z_u - z_l)
-        reflectivity_weights[reflectivity_dataset[i] <= z_l] = 0
-        reflectivity_weights[reflectivity_dataset[i] >= z_u] = 1
-        reflectivity_weights[reflectivity_weights < 0] = 0
-        reflectivity_weights[reflectivity_weights > 1] = 1
-        # limit on DBZ
-        reflectivity_dataset[i][reflectivity_dataset[i] > 100] = 100
-        reflectivity_dataset[i][reflectivity_dataset[i] < -100] = -100
->>>>>>> 2774e241
+        
         # calc hail kenetic energy
         hail_ke = hail_ke = _hail_ke_calculation(reflectivity_dataset[i] , z_l, z_u)
         hail_ke = np.nan_to_num(hail_ke, nan=0.0)
@@ -588,7 +567,6 @@
             s_lookup_dataset.append(None)
             dz_dataset.append(None)
 
-<<<<<<< HEAD
     # Optimized SHI calculation
     min_range_m = min_range * 1000
     max_range_m = max_range * 1000
@@ -596,62 +574,6 @@
         hail_ke_dataset, wt_dataset, dz_dataset, s_lookup_dataset,
         azimuth_dataset, s_dataset, min_range_m, max_range_m
     )
-=======
-    # calculate shi on lowest sweep coordinates
-    shi = np.zeros((len(azimuth_dataset[0]), len(range_dataset[0])))
-    shi_mask = np.zeros((len(azimuth_dataset[0]), len(range_dataset[0])), dtype=bool)
-    # loop through each ray in the lowest sweep
-    for az_idx in range(sweep0_nrays):
-        sweep0_az = azimuth_dataset[0][az_idx]
-        # loop through each range bin for the ray
-        for rg_idx in range(sweep0_nbins):
-            # check if sweep0 (lowest) range is outside of limits
-            if (
-                s_dataset[0][rg_idx] < min_range * 1000
-                or s_dataset[0][rg_idx] > max_range * 1000
-            ):
-                shi_mask[az_idx, rg_idx] = True
-                continue
-            # check if a valid column exists at this range
-            if s_lookup_dataset[rg_idx] is None:
-                shi_mask[az_idx, rg_idx] = True
-                continue
-            # init shi elements
-            column_shi_elements = [
-                hail_ke_dataset[0][az_idx, rg_idx] * wt_dataset[0][rg_idx]
-            ]  # HKE * WT
-            # loop through the sweep entries in the lookup table. ASSUMES ORDERED SWEEPS, AS IT WILL REMOVE BIRDBATH SCANS THAT FALL AT THE END OF THE VOLUME
-            for sweep_idx in range(1, len(s_lookup_dataset[rg_idx]), 1):
-                #check if sweep azimuth value matches sweep0
-                search_azi = True
-                try:
-                    if sweep0_az == azimuth_dataset[sweep_idx][az_idx]:
-                        search_azi = False
-                except Exception as e:
-                    #will fall if index exceeds array size
-                    pass
-                if search_azi:
-                    # if not, find nearest azi
-                    closest_az_idx = np.argmin(np.abs(azimuth_dataset[sweep_idx]-sweep0_az))
-                    #if the azimuth differs by more than 1 degree from sweep0, use a value of -999 in the shi calculation.
-                    if azimuth_dataset[sweep_idx][closest_az_idx] - sweep0_az > 1:
-                        column_shi_elements.append(-999)
-                        continue
-                else:
-                    closest_az_idx = az_idx
-                # find closest point using great circle arc to sweep0 (lowest) location
-                closest_rng_idx = s_lookup_dataset[rg_idx][sweep_idx]
-                column_shi_elements.append(
-                    hail_ke_dataset[sweep_idx][closest_az_idx, closest_rng_idx]
-                    * wt_dataset[sweep_idx][closest_rng_idx]
-                )
-            # insert into SHI if there's a valid value
-            if np.max(column_shi_elements) > 0:
-                valid_sweep_idx = column_shi_elements != -999
-                shi[az_idx, rg_idx] = 0.1 * np.sum(
-                    column_shi_elements * dz_dataset[rg_idx][valid_sweep_idx]
-                )
->>>>>>> 2774e241
 
     # calc maximum estimated severe hail (mm)
     if (
